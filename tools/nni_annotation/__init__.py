--- conflicted
+++ resolved
@@ -36,41 +36,21 @@
     """
     search_space = {}
     if sys.platform == "win32":
-<<<<<<< HEAD
-        if code_dir.endswith('\\'):
-            code_dir = code_dir[:-1]
-    else:
-        if code_dir.endswith('/'):
-            code_dir = code_dir[:-1]
-=======
         slash = '\\'
     else:
         slash = '/'
     
     if code_dir.endswith(slash):
         code_dir = code_dir[:-1]
->>>>>>> 44f99026
 
     for subdir, _, files in os.walk(code_dir):
         # generate module name from path
         if subdir == code_dir:
             package = ''
         else:
-<<<<<<< HEAD
-            if sys.platform == "win32":
-                assert subdir.startswith(code_dir + '\\'), subdir
-            else:
-                assert subdir.startswith(code_dir + '/'), subdir
-            prefix_len = len(code_dir) + 1
-            if sys.platform == "win32":
-                package = subdir[prefix_len:].replace('\\', '.') + '.'
-            else:
-                package = subdir[prefix_len:].replace('/', '.') + '.'
-=======
             assert subdir.startswith(code_dir + slash), subdir
             prefix_len = len(code_dir) + 1
             package = subdir[prefix_len:].replace(slash, '.') + '.'
->>>>>>> 44f99026
 
         for file_name in files:
             if file_name.endswith('.py'):
@@ -100,26 +80,11 @@
     src_dir: directory path of user code (str)
     dst_dir: directory to place generated files (str)
     """
-<<<<<<< HEAD
-    if sys.platform == "win32":
-        if src_dir[-1] == '\\':
-            src_dir = src_dir[:-1]
-    else:
-        if src_dir[-1] == '/':
-            src_dir = src_dir[:-1]
-    if sys.platform == "win32":
-        if dst_dir[-1] == '\\':
-            dst_dir = dst_dir[:-1]
-    else:
-        if dst_dir[-1] == '/':
-            dst_dir = dst_dir[:-1]
-=======
     if src_dir[-1] == slash:
         src_dir = src_dir[:-1]
     
     if dst_dir[-1] == slash:
         dst_dir = dst_dir[:-1]
->>>>>>> 44f99026
 
     annotated = False
 
