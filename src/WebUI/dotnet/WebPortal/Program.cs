<<<<<<< HEAD
﻿using System;
using System.Collections.Generic;
using System.IO;
using System.Linq;
using System.Threading.Tasks;
using Microsoft.AspNetCore.Hosting;

namespace WebPortal
{
    public class Program
    {
        public static void Main(string[] args)
        {
            var host = new WebHostBuilder()
                .UseUrls("http://*:1000", "https://*:1234", "http://0.0.0.0:8000")
                .UseKestrel()
                .UseContentRoot(Directory.GetCurrentDirectory())
                .UseIISIntegration()
                .UseStartup<Startup>()
                .Build();

            host.Run();
        }
    }
}
=======
﻿using System;
using System.Collections.Generic;
using System.IO;
using System.Linq;
using System.Threading.Tasks;
using Microsoft.AspNetCore.Hosting;

namespace WindowsAuth
{
    public class Program
    {
        // Entry point for the application.
        public static void Main(string[] args)
        {
            var host = new WebHostBuilder()
                .UseUrls("http://*:1000", "https://*:1234", "http://0.0.0.0:80")
                .UseKestrel()
                .UseContentRoot(Directory.GetCurrentDirectory())
                .UseIISIntegration()
                .UseStartup<Startup>()
                .Build();

            host.Run();
        }
    }
}
>>>>>>> f728a941
<|MERGE_RESOLUTION|>--- conflicted
+++ resolved
@@ -1,5 +1,4 @@
-<<<<<<< HEAD
-﻿using System;
+using System;
 using System.Collections.Generic;
 using System.IO;
 using System.Linq;
@@ -23,32 +22,4 @@
             host.Run();
         }
     }
-}
-=======
-﻿using System;
-using System.Collections.Generic;
-using System.IO;
-using System.Linq;
-using System.Threading.Tasks;
-using Microsoft.AspNetCore.Hosting;
-
-namespace WindowsAuth
-{
-    public class Program
-    {
-        // Entry point for the application.
-        public static void Main(string[] args)
-        {
-            var host = new WebHostBuilder()
-                .UseUrls("http://*:1000", "https://*:1234", "http://0.0.0.0:80")
-                .UseKestrel()
-                .UseContentRoot(Directory.GetCurrentDirectory())
-                .UseIISIntegration()
-                .UseStartup<Startup>()
-                .Build();
-
-            host.Run();
-        }
-    }
-}
->>>>>>> f728a941
+}