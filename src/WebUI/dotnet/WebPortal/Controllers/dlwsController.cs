--- conflicted
+++ resolved
@@ -1,653 +1,641 @@
-﻿using System;
-using System.Linq;
-using System.Threading.Tasks;
-using Microsoft.AspNetCore.Mvc;
-using Microsoft.Extensions.Options;
-using WindowsAuth.models;
-using System.Net.Http;
-using Microsoft.AspNetCore.Http;
-using System.Runtime.Serialization;
-using Newtonsoft.Json;
-using Newtonsoft.Json.Linq;
-using System.Collections.Generic;
+﻿using System;
+using System.Linq;
+using System.Threading.Tasks;
+using Microsoft.AspNetCore.Mvc;
+using Microsoft.Extensions.Options;
+using WindowsAuth.models;
+using System.Net.Http;
+using Microsoft.AspNetCore.Http;
+using System.Runtime.Serialization;
+using Newtonsoft.Json;
+using Newtonsoft.Json.Linq;
+using System.Collections.Generic;
+
+// For more information on enabling Web API for empty projects, visit http://go.microsoft.com/fwlink/?LinkID=397860
+
+namespace WindowsAuth.Controllers
+{
+    [Route("api/[controller]")]
+    public class dlwsController : Controller
+    {
+        [DataContract]
+        public class TemplateParams
+        {
+            [DataMember(Name = "Name")]
+            public string Name { get; set; }
+
+            [DataMember(Name = "Username")]
+            public string Username { get; set; }
+
+            [DataMember(Name = "Json")]
+            public string Json { get; set; }
+
+            [DataMember(Name = "Database")]
+            public string Database { get; set; }
+        }
+        
+        private readonly AppSettings _appSettings;
+        private readonly FamilyModel _familyModel;
+
+        public dlwsController(IOptions<AppSettings> appSettings, IOptions<FamilyModel> familyModel)
+        {
+            _appSettings = appSettings.Value;
+            _familyModel = familyModel.Value;
+        }
+
+        // this function should be moved to a shared util-class
+        private string ParseToUsername(string email)
+        {
+            string username = email;
+            if (username.Contains("@"))
+            {
+                username = username.Split('@')[0];
+            }
+            if (username.Contains("/"))
+            {
+                username = username.Split('/')[1];
+            }
+            return username;
+        }
+
+        [HttpGet("GetMountPoints")]
+        public async Task<IActionResult> GetMountPoints()
+        {
+            var currentCluster = HttpContext.Session.GetString("CurrentClusters");
+            var currentUsername = HttpContext.Session.GetString("Username");
+            if (String.IsNullOrEmpty(currentCluster) || !Startup.Clusters.ContainsKey(currentCluster) )
+            {
+                return Json(new { mountdescription = "{}", mountpoints = "{}", username= currentUsername,
+                                mounthomefolder = false,
+                                deploymounts = "[]"} );
+            }
+            else
+            {
+                var curCluster = Startup.Clusters[currentCluster];
+                return Json(new { mountdescription = curCluster.MountDescription,
+                                    mountpoints = curCluster.MountPoints,
+                                    username = currentUsername,
+                                    mounthomefolder = curCluster.MountHomeFolder, 
+                                    deploymounts = curCluster.DeployMounts
+                                    });
+            }
+        }
+
+
+        // GET api/dlws/GetLog
+        [HttpGet("GetLog/{jobId}")]
+        public async Task<string> GetLog(string jobId)
+        {
+
+            string url = String.Format(@"http://"+ Request.Host + ":9200/_search?sort=time:asc&_source=log&size=100&q=kubernetes.pod_name:{0}",jobId);
+            string ret = "";
+            using (var httpClient = new HttpClient())
+            {
+                var response1 = await httpClient.GetAsync(url);
+                var content = await response1.Content.ReadAsStringAsync();
+                ret = content;
+            }
+            var jobLog = JsonConvert.DeserializeObject<WebPortal.models.JobLogs>(ret);
+            string logs = "";
+            foreach (var hit in jobLog.hits.hits)
+            {
+                logs += hit._source.log;
+            }
+            return logs;
+        }
+
+        private async Task<Tuple<bool, string>> processRestfulAPICommon()
+        {
+            var passwdLogin = false;
+            if (HttpContext.Request.Query.ContainsKey("Email") && HttpContext.Request.Query.ContainsKey("Key"))
+            {
+
+                var databases = Startup.Database;
+                var tasks = new List<Task<UserEntry>>();
+                var lst = new List<string>();
+                string email = HttpContext.Request.Query["Email"];
+                string password = HttpContext.Request.Query["Key"];
+                bool bFindUser = false; 
+
+                foreach (var pair in databases)
+                {
+                    var clusterName = pair.Key;
+                    var db = pair.Value;
+
+
+                    var priorEntrys = db.User.Where(b => b.Email == email).Where(b => b.Password == password).ToAsyncEnumerable();
+
+                    await priorEntrys.ForEachAsync(userEntry =>
+                    {
+                        // find the first database where the user has access permission. 
+                        if (!passwdLogin)
+                        {
+                            HttpContext.Session.SetString("Email", userEntry.Alias);
+                            var username = ParseToUsername(userEntry.Alias);
+                            HttpContext.Session.SetString("Username", username);
+                            HttpContext.Session.SetString("uid", userEntry.uid);
+                            HttpContext.Session.SetString("gid", userEntry.gid);
+                            HttpContext.Session.SetString("isAdmin", userEntry.isAdmin);
+                            HttpContext.Session.SetString("isAuthorized", userEntry.isAuthorized);
+                            var clusterInfo = Startup.Clusters[clusterName];
+                            HttpContext.Session.SetString("Restapi", clusterInfo.Restapi);
+                            HttpContext.Session.SetString("WorkFolderAccessPoint", clusterInfo.WorkFolderAccessPoint);
+                            HttpContext.Session.SetString("DataFolderAccessPoint", clusterInfo.DataFolderAccessPoint);
+                            passwdLogin = userEntry.isAuthorized == "true";
+                            bFindUser = true;
+                        }
+                    }
+                    );
+                }
+                if ( !bFindUser )
+                {
+                    return new Tuple<bool, string>(passwdLogin, "Unrecognized Username & Password for RestfulAPI call");
+                }
+            }
+            return new Tuple<bool, string>(passwdLogin, null);
+        }
 
-// For more information on enabling Web API for empty projects, visit http://go.microsoft.com/fwlink/?LinkID=397860
-
-namespace WindowsAuth.Controllers
-{
-    [Route("api/[controller]")]
-    public class dlwsController : Controller
-    {
-        [DataContract]
-        public class TemplateParams
-        {
-            [DataMember(Name = "Name")]
-            public string Name { get; set; }
-
-            [DataMember(Name = "Username")]
-            public string Username { get; set; }
-
-            [DataMember(Name = "Json")]
-            public string Json { get; set; }
-
-            [DataMember(Name = "Database")]
-            public string Database { get; set; }
-        }
-        
-        private readonly AppSettings _appSettings;
-        private readonly FamilyModel _familyModel;
-
-        public dlwsController(IOptions<AppSettings> appSettings, IOptions<FamilyModel> familyModel)
-        {
-            _appSettings = appSettings.Value;
-            _familyModel = familyModel.Value;
-        }
-
-        // this function should be moved to a shared util-class
-        private string ParseToUsername(string email)
-        {
-            string username = email;
-            if (username.Contains("@"))
-            {
-                username = username.Split('@')[0];
-            }
-            if (username.Contains("/"))
-            {
-                username = username.Split('/')[1];
-            }
-            return username;
-        }
-
-        [HttpGet("GetMountPoints")]
-        public async Task<IActionResult> GetMountPoints()
-        {
-            var currentCluster = HttpContext.Session.GetString("CurrentClusters");
-            var currentUsername = HttpContext.Session.GetString("Username");
-            if (String.IsNullOrEmpty(currentCluster) || !Startup.Clusters.ContainsKey(currentCluster) )
-            {
-                return Json(new { mountdescription = "{}", mountpoints = "{}", username= currentUsername,
-                                mounthomefolder = false,
-                                deploymounts = "[]"} );
-            }
-            else
-            {
-                var curCluster = Startup.Clusters[currentCluster];
-                return Json(new { mountdescription = curCluster.MountDescription,
-                                    mountpoints = curCluster.MountPoints,
-                                    username = currentUsername,
-                                    mounthomefolder = curCluster.MountHomeFolder, 
-                                    deploymounts = curCluster.DeployMounts
-                                    });
-            }
-        }
-
-
-        // GET api/dlws/GetLog
-        [HttpGet("GetLog/{jobId}")]
-        public async Task<string> GetLog(string jobId)
-        {
-
-            string url = String.Format(@"http://"+ Request.Host + ":9200/_search?sort=time:asc&_source=log&size=100&q=kubernetes.pod_name:{0}",jobId);
-            string ret = "";
-            using (var httpClient = new HttpClient())
-            {
-                var response1 = await httpClient.GetAsync(url);
-                var content = await response1.Content.ReadAsStringAsync();
-                ret = content;
-            }
-            var jobLog = JsonConvert.DeserializeObject<WebPortal.models.JobLogs>(ret);
-            string logs = "";
-            foreach (var hit in jobLog.hits.hits)
-            {
-                logs += hit._source.log;
-            }
-            return logs;
-        }
-
-        private async Task<Tuple<bool, string>> processRestfulAPICommon()
-        {
-            var passwdLogin = false;
-            if (HttpContext.Request.Query.ContainsKey("Email") && HttpContext.Request.Query.ContainsKey("Key"))
-            {
-
-                var databases = Startup.Database;
-                var tasks = new List<Task<UserEntry>>();
-                var lst = new List<string>();
-                string email = HttpContext.Request.Query["Email"];
-                string password = HttpContext.Request.Query["Key"];
-                bool bFindUser = false; 
-
-                foreach (var pair in databases)
-                {
-                    var clusterName = pair.Key;
-                    var db = pair.Value;
-
-
-                    var priorEntrys = db.User.Where(b => b.Email == email).Where(b => b.Password == password).ToAsyncEnumerable();
-
-                    await priorEntrys.ForEachAsync(userEntry =>
-                    {
-                        // find the first database where the user has access permission. 
-                        if (!passwdLogin)
-                        {
-                            HttpContext.Session.SetString("Email", userEntry.Alias);
-                            var username = ParseToUsername(userEntry.Alias);
-                            HttpContext.Session.SetString("Username", username);
-                            HttpContext.Session.SetString("uid", userEntry.uid);
-                            HttpContext.Session.SetString("gid", userEntry.gid);
-                            HttpContext.Session.SetString("isAdmin", userEntry.isAdmin);
-                            HttpContext.Session.SetString("isAuthorized", userEntry.isAuthorized);
-                            var clusterInfo = Startup.Clusters[clusterName];
-                            HttpContext.Session.SetString("Restapi", clusterInfo.Restapi);
-                            HttpContext.Session.SetString("WorkFolderAccessPoint", clusterInfo.WorkFolderAccessPoint);
-                            HttpContext.Session.SetString("DataFolderAccessPoint", clusterInfo.DataFolderAccessPoint);
-                            passwdLogin = userEntry.isAuthorized == "true";
-                            bFindUser = true;
-                        }
-                    }
-                    );
-                }
-                if ( !bFindUser )
-                {
-                    return new Tuple<bool, string>(passwdLogin, "Unrecognized Username & Password for RestfulAPI call");
-                }
-            }
-            return new Tuple<bool, string>(passwdLogin, null);
-        }
-
-<<<<<<< HEAD
-        // GET api/dlws/op_str?params
-=======
-        // GET api/dlws/op_str?params
->>>>>>> fe5f091b
-        [HttpGet("{op}")]
-        public async Task<string> Get(string op)
-        {
-            var ret = "invalid API call!";
-            var url = "";
-            var tuple = await processRestfulAPICommon();
-            var passwdLogin = tuple.Item1;
-            if (!String.IsNullOrEmpty(tuple.Item2))
-                return tuple.Item2;
-
-
-            if (!User.Identity.IsAuthenticated && !passwdLogin)
-            {
-                ret = "Unauthorized User, Please login!";
-                return ret;
-            }
-
-            ViewData["Username"] = HttpContext.Session.GetString("Username");
-            var restapi = HttpContext.Session.GetString("Restapi");
-
-            switch (op)
-            {
-                case "ListJobs":
-<<<<<<< HEAD
-                    url = restapi + "/ListJobs?userName=" + HttpContext.Session.GetString("Email")+"&num=20";
-=======
-                    url = restapi + "/ListJobs?userName=" + HttpContext.Session.GetString("Email");
->>>>>>> fe5f091b
-                    break;
-                case "ListAllJobs":
-                    if (HttpContext.Session.GetString("isAdmin").Equals("true"))
-                    {
-                        url = restapi + "/ListJobs?userName=all";
-                    }
-                    break;
-                case "KillJob":
-                    if (HttpContext.Request.Query.ContainsKey("jobId"))
-                    {
-                        url = restapi + "/KillJob?jobId=" + HttpContext.Request.Query["jobId"] + "&userName=" + HttpContext.Session.GetString("Email");
-                    }
-                    break;
-                case "ApproveJob":
-                    if (HttpContext.Request.Query.ContainsKey("jobId") && HttpContext.Session.GetString("isAdmin").Equals("true"))
-                    {
-                        url = restapi + "/ApproveJob?jobId=" + HttpContext.Request.Query["jobId"] + "&userName=" + HttpContext.Session.GetString("Email");
-                    }
-                    break;
-                case "JobDetail":
-                    if (HttpContext.Request.Query.ContainsKey("jobId"))
-                    {
-                        url = restapi + "/GetJobDetail?jobId=" + HttpContext.Request.Query["jobId"];
-                    }
-                    break;
-                case "SubmitJob":
-                    url = restapi + "/SubmitJob?";
-                    foreach (var item in HttpContext.Request.Query)
-                    {
-                        //security check, user cannot append userName to the request url
-                        if (item.Key.ToLower() != "username")
-                        {
-                            url += System.Text.Encodings.Web.UrlEncoder.Default.Encode(item.Key) + "=" +
-                                   System.Text.Encodings.Web.UrlEncoder.Default.Encode(item.Value) + "&";
-                        }
-                    }
-                    url += "userName=" + HttpContext.Session.GetString("Email") + "&";
-                    url += "userId=" + HttpContext.Session.GetString("uid") + "&";
-                    if (HttpContext.Request.Query.ContainsKey("runningasroot") &&
-                        HttpContext.Request.Query["runningasroot"] == "1")
-                    {
-                        url += "containerUserId=0&";
-                    }
-
-                    var familyToken = Guid.NewGuid();
-
-                    var newKey = _familyModel.Families.TryAdd(familyToken, new FamilyModel.FamilyData
-                    {
-                        ApiPath = HttpContext.Session.GetString("Restapi"),
-                        Email = HttpContext.Session.GetString("Email"),
-                        UID = HttpContext.Session.GetString("uid")
-                    });
-                    if (!newKey)
-                    {
-                        ret = "Only 1 parent is allowed per family (maybe you tried to submit the same job on two threads?)";
-                    }
-                    url += $"familyToken={familyToken:N}&";
-                    url += "isParent=1&";
-                    break;
-                case "GetClusterStatus":
-                    url = restapi + "/GetClusterStatus?";
-                    break;
-                case "DeleteTemplate":
-                    if (HttpContext.Request.Query.ContainsKey("name"))
-                    {
-                        var message = DeleteTemplateAsync(HttpContext.Request);
-                        return "{ \"message\" : \"" + await message + "\"}";
-                    }
-                    break;
-                case "GetTemplates":
-                    var result = GetTemplatesAsync(HttpContext.Request.Query["type"]);
-                    return await result;
-                    break;
-                case "GetDatabase":
-                    var databaseJson = DownloadDatabase(HttpContext.Request);
-                    return await databaseJson;
-                    break;
-                case "RunCommand":
-                    if (HttpContext.Request.Query.ContainsKey("jobId") && HttpContext.Request.Query.ContainsKey("command"))
-                    {
-                        url = restapi + "/AddCommand?jobId=" + HttpContext.Request.Query["jobId"] + "&command=" + HttpContext.Request.Query["command"];
-                    }
-                    break;
-                case "GetCommands":
-                    if (HttpContext.Request.Query.ContainsKey("jobId"))
-                    {
-                        url = restapi + "/GetCommands?jobId=" + HttpContext.Request.Query["jobId"];
-                    }
-                    break;
-            }
-
-            if (url != "")
-            {
-                using (var httpClient = new HttpClient())
-                {
-                    var response1 = await httpClient.GetAsync(url);
-                    var content = await response1.Content.ReadAsStringAsync();
-                    ret = content;
-                }
-            }
-            return ret;
-        }
-
-        // GET api/dlws/child/op_str?params
-        [HttpGet("child/{op}")]
-        public async Task<string> ChildReq(string op)
-        {
-            var ret = "invalid API call!";
-            var url = "";
-            var familyToken = new Guid(HttpContext.Request.Query["familyToken"]);
-            var families = _familyModel.Families;
-            FamilyModel.FamilyData familyData;
-            if (!families.TryGetValue(familyToken, out familyData))
-            {
-                ret = "provided family token was invalid";
-                return ret;
-            }
-            var restapi = familyData.ApiPath;
-
-            switch (op)
-            {
-                case "SubmitJob":
-                    url = restapi + "/SubmitJob?";
-                    foreach (var item in HttpContext.Request.Query)
-                    {
-                        //security check, user cannot append userName to the request url
-                        if (item.Key.ToLower() != "username")
-                        {
-                            url += System.Text.Encodings.Web.UrlEncoder.Default.Encode(item.Key) + "=" +
-                                   System.Text.Encodings.Web.UrlEncoder.Default.Encode(item.Value) + "&";
-                        }
-                    }
-                    url += "userName=" + familyData.Email + "&";
-                    url += "userId=" + familyData.UID + "&";
-                    if (HttpContext.Request.Query.ContainsKey("runningasroot") &&
-                        HttpContext.Request.Query["runningasroot"] == "1")
-                    {
-                        url += "containerUserId=0&";
-                    }
-                    if (HttpContext.Request.Query.ContainsKey("workPath"))
-                    {
-                        url += "workPath=" + HttpContext.Request.Query["workPath"] + "&";
-                    }
-                    else
-                    {
-                        url += "workPath=" + familyData.Email + "&";
-                    }
-                    url += "isParent=0&";
-                    break;
-                case "KillJob":
-                    if (HttpContext.Request.Query.ContainsKey("jobId"))
-                    {
-                        url = restapi + "/KillJob?jobId=" + HttpContext.Request.Query["jobId"] + "&userName=" +
-                              familyData.Email;
-                    }
-                    break;
-                case "JobDetail":
-                    if (HttpContext.Request.Query.ContainsKey("jobId"))
-                    {
-                        url = restapi + "/GetJobDetail?jobId=" + HttpContext.Request.Query["jobId"];
-                    }
-                    break;
-            }
-
-            if (url != "")
-            {
-                using (var httpClient = new HttpClient())
-                {
-                    var response1 = await httpClient.GetAsync(url);
-                    var content = await response1.Content.ReadAsStringAsync();
-                    ret = content;
-                }
-            }
-            return ret;
-        }
-        
-        // POST api/dlws/submit
-        [HttpPost("submit")]
-        public async Task<string> PostAsync(TemplateParams templateParams)
-        {
-            var message = await SaveTemplateAsync(templateParams);
-            return "{ \"message\" : \"" + message + "\"}";
-        }
-
-        // POST api/dlws/submit
-        [HttpPost("postJob")]
-        public async Task<string> postJob(TemplateParams templateParams)
-        {
-            var ret = "invalid API call!";
-            var tuple = await processRestfulAPICommon();
-            var passwdLogin = tuple.Item1;
-            if (!String.IsNullOrEmpty(tuple.Item2))
-                return tuple.Item2;
-
-
-            if (!User.Identity.IsAuthenticated && !passwdLogin)
-            {
-                ret = "Unauthorized User, Please login!";
-                return ret;
-            }
-            var username = HttpContext.Session.GetString("Username");
-            ViewData["Username"] = username;
-            var uid = HttpContext.Session.GetString("uid");
-            var gid = HttpContext.Session.GetString("gid");
-            var restapi = HttpContext.Session.GetString("Restapi");
-            templateParams.Json = templateParams.Json.Replace("$$username$$", username).Replace("$$uid$$", uid).Replace("$$gid$$", gid);
-            var jobObject = JObject.Parse(templateParams.Json);
-            jobObject["userName"] = HttpContext.Session.GetString("Email");
-            jobObject["userId"] = uid;
-            jobObject["jobType"] = "training";
-            var runningasroot = jobObject["runningasroot"];
-            if (!(Object.ReferenceEquals(runningasroot, null)) && runningasroot.ToString() == "1")
-            {
-                jobObject["containerUserId"] = "0";
-            }
-
-            // ToDo: Need to be included in a database, 
-            var familyToken = Guid.NewGuid();
-            var newKey = _familyModel.Families.TryAdd(familyToken, new FamilyModel.FamilyData
-            {
-                ApiPath = HttpContext.Session.GetString("Restapi"),
-                Email = HttpContext.Session.GetString("Email"),
-                UID = HttpContext.Session.GetString("uid")
-            });
-            if (!newKey)
-            {
-                ret = "Only 1 parent is allowed per family (maybe you tried to submit the same job on two threads?)";
-            }
-            jobObject["familyToken"] = String.Format("{0:N}", familyToken);
-            jobObject["isParent"] = 1; 
-
-
-            using (var httpClient = new HttpClient())
-            {
-                httpClient.BaseAddress = new Uri(restapi);
-                var response = await httpClient.PostAsync("/PostJob", new StringContent(jobObject.ToString(), System.Text.Encoding.UTF8, "application/json"));
-                var returnInfo = await response.Content.ReadAsStringAsync();
-                return returnInfo;
-            }
-        }
-
-        //Helper Methods
-        private async Task<string> DownloadDatabase(HttpRequest httpContextRequest)
-        {
-            string databaseString = httpContextRequest.Query["location"];
-            var database = GetDatabaseFromString(databaseString);
-            if (database.Template.Count() == 0) return "[]";
-            var json = "[";
-            var templartFromDb = GetTemplatesString(database, databaseString, "all");
-            json += await templartFromDb;
-            return json.Substring(0, json.Length - 1) + "]";
-        }        
-      
-        private async Task<string> DeleteTemplateAsync(HttpRequest httpQuery)
-        {
-            string templateName = httpQuery.Query["name"];
-            var isAdmin = HttpContext.Session.GetString("isAdmin").Equals("true");
-            string username = HttpContext.Session.GetString("Email");
-            string databaseString = httpQuery.Query["location"];
-
-            var database = GetDatabaseFromString(databaseString);
-            if (database == null)
-            {
-                return "Error: Could not delete template from given database";
-            }
-            try
-            {
-                var template = await database.Template.ToAsyncEnumerable().First(t => t.Template == templateName);
-                if (isAdmin || template.Username == username)
-                {
-                    database.Template.Remove(template);
-                    await database.SaveChangesAsync();
-                    return "Job Successfully Deleted!";
-                }
-            }
-            catch (Exception e)
-            {
-                return "Error: Could not find job to be deleted";
-            }
-
-            return "Error: Could not delete job";
-        }
-
-        private ClusterContext GetDatabaseFromString(string location)
-        { 
-            if (location == "Master")
-            {
-                if (HttpContext.Session.GetString("isAdmin").Equals("true"))
-                {
-                    return Startup.MasterDatabase;
-                }
-            }
-            else
-            {
-                var currentCluster = HttpContext.Session.GetString("CurrentClusters");
-                if (Startup.Database.ContainsKey(currentCluster))
-                {
-                    return Startup.Database[currentCluster];
-                }
-            }
-            return null;
-        }
-
-        private bool IsMaster(string location)
-        {
-            return (location == "Master");
-        }
-
-        private async Task<string> GetTemplatesAsync(string type)
-        {
-            string jsonString = "[";
-            jsonString += "{\"Name\" : \"None\", \"Json\" : \"{}\"},";
-            var master = GetTemplatesString(Startup.MasterDatabase, "Master", type);
-            jsonString += await master;
-            var currentCluster = HttpContext.Session.GetString("CurrentClusters");
-            if (currentCluster != null && Startup.Database.ContainsKey(currentCluster))
-            {
-                var cluster = GetTemplatesString(Startup.Database[currentCluster], "CurrentCluster", type);
-                jsonString += await cluster;
-            }
-            jsonString = jsonString.Substring(0, jsonString.Length - 1) + "]";
-            return jsonString;
-        }
-
-        private static string TranslateJson( string inp )
-        {
-            inp = inp.Replace("\"job_name\"", "\"jobName\"");
-            inp = inp.Replace("\"gpu_count\"", "\"resourcegpu\"");
-            inp = inp.Replace("\"work_path\"", "\"workPath\"");
-            inp = inp.Replace("\"data_path\"", "\"dataPath\"");
-            inp = inp.Replace("\"job_path\"", "\"jobPath\"");
-            inp = inp.Replace("\"log_path\"", "\"logDir\"");
-            inp = inp.Replace("\"port\"", "\"interactivePort\"");
-            inp = inp.Replace("\"run_as_root\"", "\"runningasroot\"");
-            return inp; 
-        }
-
-        private static async Task<string> GetTemplatesString(ClusterContext templates, string databaseName, string type)
-        {
-            try
-            {
-                var templatesString = "";
-                var templatesList = templates.Template.ToAsyncEnumerable();
-                await templatesList.ForEachAsync(entry =>
-                {
-                    if (type == "all" || entry.Type == type)
-                    {
-                        var json = TranslateJson(entry.Json);
-                        var t = "{";
-                        t += "\"Name\" : \"" + entry.Template + "\",";
-                        t += "\"Username\" : \"" + entry.Username + "\",";
-                        t += "\"Json\" : " + JsonConvert.SerializeObject(json) + ",";
-                        t += "\"Database\" : \"" + databaseName + "\"";
-                        t += "},";
-                        templatesString += t;
-                    }
-                });
-                return templatesString;
-            }
-            catch (Exception e)
-            {
-                return "";
-            }
-        }
-
-        private static async Task<string> GetCommandTemplates()
-        {
-            var jsonString = "[";
-            jsonString += "{\"Name\" : \"None\", \"Command\" : \"\"},";
-            var templatesList = Startup.MasterDatabase.Template.ToAsyncEnumerable();
-            await templatesList.ForEachAsync(entry =>
-            {
-                if (!entry.Json.StartsWith("{"))
-                {
-                    var t = "{";
-                    t += "\"Name\" : \"" + entry.Template + "\",";
-                    t += "\"Command\" : \"" + entry.Json + "\"";
-                    t += "},";
-                    jsonString += t;
-                }
-            });
-            jsonString = jsonString.Substring(0, jsonString.Length - 1) + "]";
-            return jsonString;
-        }
-
-        private static bool StringMatch(string s1, string s2, bool defValue)
-        {
-            if (String.IsNullOrEmpty(s1))
-                return defValue;
-            if (String.IsNullOrEmpty(s2))
-                return defValue;
-            return s1.ToLower() == s2.ToLower(); 
-        }
-
-        private async Task<string> SaveTemplateAsync(TemplateParams templateParams)
-        {
-            var database = GetDatabaseFromString(templateParams.Database);
-            var bIsMaster = IsMaster(templateParams.Database);
-            if (database == null)
-            {
-                return "Error: Could not save template to given database";
-            }
-            var username = templateParams.Username ?? HttpContext.Session.GetString("Email");
-
-            try
-            {
-                var priorEntrys = database.Template.Where(x => x.Template == templateParams.Name 
-                                                    ).ToAsyncEnumerable();
-                int nMatch = 0;
-                int nError = 0;
-                bool bChange = false; 
-                String msg = null; 
-                await priorEntrys.ForEachAsync(x => {
-                    if (dlwsController.StringMatch(x.Type, "job", true) &&
-                         dlwsController.StringMatch(x.Username, templateParams.Username, false))
-                    {
-                        x.Json = templateParams.Json;
-                        nMatch++;
-                        bChange = true; 
-                        msg = "Succesfuly Edited Existing Template";
-                    }
-                    else
-                    {
-                        nError++;
-                        msg = "Found a template in database which is not a job or not owned by the same user";
-                    }
-                });
-                if ( nMatch == 0 && nError==0 )
-                {
-                    var template = new TemplateEntry(templateParams.Name, username, templateParams.Json, "job");
-                    database.Template.Add(template);
-                    bChange = true;
-                    msg = "Succesfuly Add New Template";
-                }
-                if ( bChange )
-                { 
-                    await database.SaveChangesAsync();
-                }
-                return msg; 
-            }
-            catch (Exception ex)
-            {
-                return String.Format( "Exception {0}", ex);
-            }
-        }
-        
-        //// PUT api/values/5
-        //[HttpPut("{id}")]
-        //public void Put(int id, [FromBody]string value)
-        //{
-        //}
-
-        //// DELETE api/values/5
-        //[HttpDelete("{id}")]
-        //public void Delete(int id)
-        //{
-        //}
-    }
-<<<<<<< HEAD
-}
-=======
-}
->>>>>>> fe5f091b
+        // GET api/dlws/op_str?params
+        [HttpGet("{op}")]
+        public async Task<string> Get(string op)
+        {
+            var ret = "invalid API call!";
+            var url = "";
+            var tuple = await processRestfulAPICommon();
+            var passwdLogin = tuple.Item1;
+            if (!String.IsNullOrEmpty(tuple.Item2))
+                return tuple.Item2;
+
+
+            if (!User.Identity.IsAuthenticated && !passwdLogin)
+            {
+                ret = "Unauthorized User, Please login!";
+                return ret;
+            }
+
+            ViewData["Username"] = HttpContext.Session.GetString("Username");
+            var restapi = HttpContext.Session.GetString("Restapi");
+
+            switch (op)
+            {
+                case "ListJobs":
+                    url = restapi + "/ListJobs?userName=" + HttpContext.Session.GetString("Email")+"&num=20";
+                    break;
+                case "ListAllJobs":
+                    if (HttpContext.Session.GetString("isAdmin").Equals("true"))
+                    {
+                        url = restapi + "/ListJobs?userName=all";
+                    }
+                    break;
+                case "KillJob":
+                    if (HttpContext.Request.Query.ContainsKey("jobId"))
+                    {
+                        url = restapi + "/KillJob?jobId=" + HttpContext.Request.Query["jobId"] + "&userName=" + HttpContext.Session.GetString("Email");
+                    }
+                    break;
+                case "ApproveJob":
+                    if (HttpContext.Request.Query.ContainsKey("jobId") && HttpContext.Session.GetString("isAdmin").Equals("true"))
+                    {
+                        url = restapi + "/ApproveJob?jobId=" + HttpContext.Request.Query["jobId"] + "&userName=" + HttpContext.Session.GetString("Email");
+                    }
+                    break;
+                case "JobDetail":
+                    if (HttpContext.Request.Query.ContainsKey("jobId"))
+                    {
+                        url = restapi + "/GetJobDetail?jobId=" + HttpContext.Request.Query["jobId"];
+                    }
+                    break;
+                case "SubmitJob":
+                    url = restapi + "/SubmitJob?";
+                    foreach (var item in HttpContext.Request.Query)
+                    {
+                        //security check, user cannot append userName to the request url
+                        if (item.Key.ToLower() != "username")
+                        {
+                            url += System.Text.Encodings.Web.UrlEncoder.Default.Encode(item.Key) + "=" +
+                                   System.Text.Encodings.Web.UrlEncoder.Default.Encode(item.Value) + "&";
+                        }
+                    }
+                    url += "userName=" + HttpContext.Session.GetString("Email") + "&";
+                    url += "userId=" + HttpContext.Session.GetString("uid") + "&";
+                    if (HttpContext.Request.Query.ContainsKey("runningasroot") &&
+                        HttpContext.Request.Query["runningasroot"] == "1")
+                    {
+                        url += "containerUserId=0&";
+                    }
+
+                    var familyToken = Guid.NewGuid();
+
+                    var newKey = _familyModel.Families.TryAdd(familyToken, new FamilyModel.FamilyData
+                    {
+                        ApiPath = HttpContext.Session.GetString("Restapi"),
+                        Email = HttpContext.Session.GetString("Email"),
+                        UID = HttpContext.Session.GetString("uid")
+                    });
+                    if (!newKey)
+                    {
+                        ret = "Only 1 parent is allowed per family (maybe you tried to submit the same job on two threads?)";
+                    }
+                    url += $"familyToken={familyToken:N}&";
+                    url += "isParent=1&";
+                    break;
+                case "GetClusterStatus":
+                    url = restapi + "/GetClusterStatus?";
+                    break;
+                case "DeleteTemplate":
+                    if (HttpContext.Request.Query.ContainsKey("name"))
+                    {
+                        var message = DeleteTemplateAsync(HttpContext.Request);
+                        return "{ \"message\" : \"" + await message + "\"}";
+                    }
+                    break;
+                case "GetTemplates":
+                    var result = GetTemplatesAsync(HttpContext.Request.Query["type"]);
+                    return await result;
+                    break;
+                case "GetDatabase":
+                    var databaseJson = DownloadDatabase(HttpContext.Request);
+                    return await databaseJson;
+                    break;
+                case "RunCommand":
+                    if (HttpContext.Request.Query.ContainsKey("jobId") && HttpContext.Request.Query.ContainsKey("command"))
+                    {
+                        url = restapi + "/AddCommand?jobId=" + HttpContext.Request.Query["jobId"] + "&command=" + HttpContext.Request.Query["command"];
+                    }
+                    break;
+                case "GetCommands":
+                    if (HttpContext.Request.Query.ContainsKey("jobId"))
+                    {
+                        url = restapi + "/GetCommands?jobId=" + HttpContext.Request.Query["jobId"];
+                    }
+                    break;
+            }
+
+            if (url != "")
+            {
+                using (var httpClient = new HttpClient())
+                {
+                    var response1 = await httpClient.GetAsync(url);
+                    var content = await response1.Content.ReadAsStringAsync();
+                    ret = content;
+                }
+            }
+            return ret;
+        }
+
+        // GET api/dlws/child/op_str?params
+        [HttpGet("child/{op}")]
+        public async Task<string> ChildReq(string op)
+        {
+            var ret = "invalid API call!";
+            var url = "";
+            var familyToken = new Guid(HttpContext.Request.Query["familyToken"]);
+            var families = _familyModel.Families;
+            FamilyModel.FamilyData familyData;
+            if (!families.TryGetValue(familyToken, out familyData))
+            {
+                ret = "provided family token was invalid";
+                return ret;
+            }
+            var restapi = familyData.ApiPath;
+
+            switch (op)
+            {
+                case "SubmitJob":
+                    url = restapi + "/SubmitJob?";
+                    foreach (var item in HttpContext.Request.Query)
+                    {
+                        //security check, user cannot append userName to the request url
+                        if (item.Key.ToLower() != "username")
+                        {
+                            url += System.Text.Encodings.Web.UrlEncoder.Default.Encode(item.Key) + "=" +
+                                   System.Text.Encodings.Web.UrlEncoder.Default.Encode(item.Value) + "&";
+                        }
+                    }
+                    url += "userName=" + familyData.Email + "&";
+                    url += "userId=" + familyData.UID + "&";
+                    if (HttpContext.Request.Query.ContainsKey("runningasroot") &&
+                        HttpContext.Request.Query["runningasroot"] == "1")
+                    {
+                        url += "containerUserId=0&";
+                    }
+                    if (HttpContext.Request.Query.ContainsKey("workPath"))
+                    {
+                        url += "workPath=" + HttpContext.Request.Query["workPath"] + "&";
+                    }
+                    else
+                    {
+                        url += "workPath=" + familyData.Email + "&";
+                    }
+                    url += "isParent=0&";
+                    break;
+                case "KillJob":
+                    if (HttpContext.Request.Query.ContainsKey("jobId"))
+                    {
+                        url = restapi + "/KillJob?jobId=" + HttpContext.Request.Query["jobId"] + "&userName=" +
+                              familyData.Email;
+                    }
+                    break;
+                case "JobDetail":
+                    if (HttpContext.Request.Query.ContainsKey("jobId"))
+                    {
+                        url = restapi + "/GetJobDetail?jobId=" + HttpContext.Request.Query["jobId"];
+                    }
+                    break;
+            }
+
+            if (url != "")
+            {
+                using (var httpClient = new HttpClient())
+                {
+                    var response1 = await httpClient.GetAsync(url);
+                    var content = await response1.Content.ReadAsStringAsync();
+                    ret = content;
+                }
+            }
+            return ret;
+        }
+        
+        // POST api/dlws/submit
+        [HttpPost("submit")]
+        public async Task<string> PostAsync(TemplateParams templateParams)
+        {
+            var message = await SaveTemplateAsync(templateParams);
+            return "{ \"message\" : \"" + message + "\"}";
+        }
+
+        // POST api/dlws/submit
+        [HttpPost("postJob")]
+        public async Task<string> postJob(TemplateParams templateParams)
+        {
+            var ret = "invalid API call!";
+            var tuple = await processRestfulAPICommon();
+            var passwdLogin = tuple.Item1;
+            if (!String.IsNullOrEmpty(tuple.Item2))
+                return tuple.Item2;
+
+
+            if (!User.Identity.IsAuthenticated && !passwdLogin)
+            {
+                ret = "Unauthorized User, Please login!";
+                return ret;
+            }
+            var username = HttpContext.Session.GetString("Username");
+            ViewData["Username"] = username;
+            var uid = HttpContext.Session.GetString("uid");
+            var gid = HttpContext.Session.GetString("gid");
+            var restapi = HttpContext.Session.GetString("Restapi");
+            templateParams.Json = templateParams.Json.Replace("$$username$$", username).Replace("$$uid$$", uid).Replace("$$gid$$", gid);
+            var jobObject = JObject.Parse(templateParams.Json);
+            jobObject["userName"] = HttpContext.Session.GetString("Email");
+            jobObject["userId"] = uid;
+            jobObject["jobType"] = "training";
+            var runningasroot = jobObject["runningasroot"];
+            if (!(Object.ReferenceEquals(runningasroot, null)) && runningasroot.ToString() == "1")
+            {
+                jobObject["containerUserId"] = "0";
+            }
+
+            // ToDo: Need to be included in a database, 
+            var familyToken = Guid.NewGuid();
+            var newKey = _familyModel.Families.TryAdd(familyToken, new FamilyModel.FamilyData
+            {
+                ApiPath = HttpContext.Session.GetString("Restapi"),
+                Email = HttpContext.Session.GetString("Email"),
+                UID = HttpContext.Session.GetString("uid")
+            });
+            if (!newKey)
+            {
+                ret = "Only 1 parent is allowed per family (maybe you tried to submit the same job on two threads?)";
+            }
+            jobObject["familyToken"] = String.Format("{0:N}", familyToken);
+            jobObject["isParent"] = 1; 
+
+
+            using (var httpClient = new HttpClient())
+            {
+                httpClient.BaseAddress = new Uri(restapi);
+                var response = await httpClient.PostAsync("/PostJob", new StringContent(jobObject.ToString(), System.Text.Encoding.UTF8, "application/json"));
+                var returnInfo = await response.Content.ReadAsStringAsync();
+                return returnInfo;
+            }
+        }
+
+        //Helper Methods
+        private async Task<string> DownloadDatabase(HttpRequest httpContextRequest)
+        {
+            string databaseString = httpContextRequest.Query["location"];
+            var database = GetDatabaseFromString(databaseString);
+            if (database.Template.Count() == 0) return "[]";
+            var json = "[";
+            var templartFromDb = GetTemplatesString(database, databaseString, "all");
+            json += await templartFromDb;
+            return json.Substring(0, json.Length - 1) + "]";
+        }        
+      
+        private async Task<string> DeleteTemplateAsync(HttpRequest httpQuery)
+        {
+            string templateName = httpQuery.Query["name"];
+            var isAdmin = HttpContext.Session.GetString("isAdmin").Equals("true");
+            string username = HttpContext.Session.GetString("Email");
+            string databaseString = httpQuery.Query["location"];
+
+            var database = GetDatabaseFromString(databaseString);
+            if (database == null)
+            {
+                return "Error: Could not delete template from given database";
+            }
+            try
+            {
+                var template = await database.Template.ToAsyncEnumerable().First(t => t.Template == templateName);
+                if (isAdmin || template.Username == username)
+                {
+                    database.Template.Remove(template);
+                    await database.SaveChangesAsync();
+                    return "Job Successfully Deleted!";
+                }
+            }
+            catch (Exception e)
+            {
+                return "Error: Could not find job to be deleted";
+            }
+
+            return "Error: Could not delete job";
+        }
+
+        private ClusterContext GetDatabaseFromString(string location)
+        { 
+            if (location == "Master")
+            {
+                if (HttpContext.Session.GetString("isAdmin").Equals("true"))
+                {
+                    return Startup.MasterDatabase;
+                }
+            }
+            else
+            {
+                var currentCluster = HttpContext.Session.GetString("CurrentClusters");
+                if (Startup.Database.ContainsKey(currentCluster))
+                {
+                    return Startup.Database[currentCluster];
+                }
+            }
+            return null;
+        }
+
+        private bool IsMaster(string location)
+        {
+            return (location == "Master");
+        }
+
+        private async Task<string> GetTemplatesAsync(string type)
+        {
+            string jsonString = "[";
+            jsonString += "{\"Name\" : \"None\", \"Json\" : \"{}\"},";
+            var master = GetTemplatesString(Startup.MasterDatabase, "Master", type);
+            jsonString += await master;
+            var currentCluster = HttpContext.Session.GetString("CurrentClusters");
+            if (currentCluster != null && Startup.Database.ContainsKey(currentCluster))
+            {
+                var cluster = GetTemplatesString(Startup.Database[currentCluster], "CurrentCluster", type);
+                jsonString += await cluster;
+            }
+            jsonString = jsonString.Substring(0, jsonString.Length - 1) + "]";
+            return jsonString;
+        }
+
+        private static string TranslateJson( string inp )
+        {
+            inp = inp.Replace("\"job_name\"", "\"jobName\"");
+            inp = inp.Replace("\"gpu_count\"", "\"resourcegpu\"");
+            inp = inp.Replace("\"work_path\"", "\"workPath\"");
+            inp = inp.Replace("\"data_path\"", "\"dataPath\"");
+            inp = inp.Replace("\"job_path\"", "\"jobPath\"");
+            inp = inp.Replace("\"log_path\"", "\"logDir\"");
+            inp = inp.Replace("\"port\"", "\"interactivePort\"");
+            inp = inp.Replace("\"run_as_root\"", "\"runningasroot\"");
+            return inp; 
+        }
+
+        private static async Task<string> GetTemplatesString(ClusterContext templates, string databaseName, string type)
+        {
+            try
+            {
+                var templatesString = "";
+                var templatesList = templates.Template.ToAsyncEnumerable();
+                await templatesList.ForEachAsync(entry =>
+                {
+                    if (type == "all" || entry.Type == type)
+                    {
+                        var json = TranslateJson(entry.Json);
+                        var t = "{";
+                        t += "\"Name\" : \"" + entry.Template + "\",";
+                        t += "\"Username\" : \"" + entry.Username + "\",";
+                        t += "\"Json\" : " + JsonConvert.SerializeObject(json) + ",";
+                        t += "\"Database\" : \"" + databaseName + "\"";
+                        t += "},";
+                        templatesString += t;
+                    }
+                });
+                return templatesString;
+            }
+            catch (Exception e)
+            {
+                return "";
+            }
+        }
+
+        private static async Task<string> GetCommandTemplates()
+        {
+            var jsonString = "[";
+            jsonString += "{\"Name\" : \"None\", \"Command\" : \"\"},";
+            var templatesList = Startup.MasterDatabase.Template.ToAsyncEnumerable();
+            await templatesList.ForEachAsync(entry =>
+            {
+                if (!entry.Json.StartsWith("{"))
+                {
+                    var t = "{";
+                    t += "\"Name\" : \"" + entry.Template + "\",";
+                    t += "\"Command\" : \"" + entry.Json + "\"";
+                    t += "},";
+                    jsonString += t;
+                }
+            });
+            jsonString = jsonString.Substring(0, jsonString.Length - 1) + "]";
+            return jsonString;
+        }
+
+        private static bool StringMatch(string s1, string s2, bool defValue)
+        {
+            if (String.IsNullOrEmpty(s1))
+                return defValue;
+            if (String.IsNullOrEmpty(s2))
+                return defValue;
+            return s1.ToLower() == s2.ToLower(); 
+        }
+
+        private async Task<string> SaveTemplateAsync(TemplateParams templateParams)
+        {
+            var database = GetDatabaseFromString(templateParams.Database);
+            var bIsMaster = IsMaster(templateParams.Database);
+            if (database == null)
+            {
+                return "Error: Could not save template to given database";
+            }
+            var username = templateParams.Username ?? HttpContext.Session.GetString("Email");
+
+            try
+            {
+                var priorEntrys = database.Template.Where(x => x.Template == templateParams.Name 
+                                                    ).ToAsyncEnumerable();
+                int nMatch = 0;
+                int nError = 0;
+                bool bChange = false; 
+                String msg = null; 
+                await priorEntrys.ForEachAsync(x => {
+                    if (dlwsController.StringMatch(x.Type, "job", true) &&
+                         dlwsController.StringMatch(x.Username, templateParams.Username, false))
+                    {
+                        x.Json = templateParams.Json;
+                        nMatch++;
+                        bChange = true; 
+                        msg = "Succesfuly Edited Existing Template";
+                    }
+                    else
+                    {
+                        nError++;
+                        msg = "Found a template in database which is not a job or not owned by the same user";
+                    }
+                });
+                if ( nMatch == 0 && nError==0 )
+                {
+                    var template = new TemplateEntry(templateParams.Name, username, templateParams.Json, "job");
+                    database.Template.Add(template);
+                    bChange = true;
+                    msg = "Succesfuly Add New Template";
+                }
+                if ( bChange )
+                { 
+                    await database.SaveChangesAsync();
+                }
+                return msg; 
+            }
+            catch (Exception ex)
+            {
+                return String.Format( "Exception {0}", ex);
+            }
+        }
+        
+        //// PUT api/values/5
+        //[HttpPut("{id}")]
+        //public void Put(int id, [FromBody]string value)
+        //{
+        //}
+
+        //// DELETE api/values/5
+        //[HttpDelete("{id}")]
+        //public void Delete(int id)
+        //{
+        //}
+    }
+}