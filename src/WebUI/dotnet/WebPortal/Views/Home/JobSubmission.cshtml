--- conflicted
+++ resolved
@@ -596,15 +596,9 @@
 
                         <md-input-container flex="50">
                             <label> Job Priority </label>
-<<<<<<< HEAD
-                            <md-select name="jobtrainingtype" ng-model="current.preemptionAllowed" required md-no-asterisk>
+                            <md-select name="jobtrainingtype" ng-model="extras.preemptionAllowed" required md-no-asterisk>
                                 <md-option value="False" selected>Non-Preemptible Job</md-option>
                                 <md-option value="True">Preemptible Job</md-option>
-=======
-                            <md-select name="jobtrainingtype" ng-model="extras.preemptionAllowed" required md-no-asterisk>
-                                <md-option value="False" selected>Not Preempable Job</md-option>
-                                <md-option value="True">Preempable Job</md-option>
->>>>>>> 6ee1044b
                             </md-select>
                         </md-input-container>
                     </div>
@@ -1008,4 +1002,4 @@
         element.on('collapse(test)', function (data) {
         });
     });
-</script>
+</script>