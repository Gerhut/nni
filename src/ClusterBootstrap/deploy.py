--- conflicted
+++ resolved
@@ -99,7 +99,7 @@
 	"restfulapiport" : "5000",
 	"restfulapi" : "restfulapi",
 	"ssh_cert" : "./deploy/sshkey/id_rsa",
-    "admin_username" : "core", 
+	"admin_username" : "core", 
 	# the path of where dfs/nfs is source linked and consumed on each node, default /dlwsdata
 	"storage-mount-path" : "/dlwsdata",
 	# the path of where filesystem is actually mounted /dlwsdata
@@ -862,12 +862,7 @@
 	"pxeoptions": (["pxeserver"], lambda x: "" if fetch_dictionary(x,["options"]) is None else fetch_dictionary(x,["options"])), 
 	"hdfs_cluster_name" : ( ["cluster_name"], lambda x:x ),     
 	"etcd_user": ( ["admin_username"], lambda x:x ),     
-<<<<<<< HEAD
 	"kubernetes_master_ssh_user": ( ["admin_username"], lambda x:x ),    
-   
-=======
-	"kubernetes_master_ssh_user": ( ["admin_username"], lambda x:x ),  
->>>>>>> e88cc730
 }
 
 def isInstallOnCoreOS():
