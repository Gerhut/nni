--- conflicted
+++ resolved
@@ -582,17 +582,11 @@
         vmname = "{}-{}".format(config["azure_cluster"]["cluster_name"].lower(), role) + ("{:02d}".format(i+1) if no_az else '-'+random_str(6))
     elif role == "infra":
         vmname = "%s-infra%02d" % (config["azure_cluster"]
-<<<<<<< HEAD
                                    ["cluster_name"].lower(), i + 1)
     else:
         role = "dev"
         vmname = "%s-dev" % (config["azure_cluster"]["cluster_name"].lower())
 
-=======
-                                   ["cluster_name"], i + 1)
-    elif role == "dev":
-        vmname = "%s-dev" % (config["azure_cluster"]["cluster_name"])
->>>>>>> 3b100371
     print "creating VM %s..." % vmname
     vm_ip = get_vm_ip(i, role)
     if arm_vm_password is not None:
