FROM ubuntu:16.04
MAINTAINER Hongzhi Li <Hongzhi.Li@microsoft.com>

# See https://stackoverflow.com/questions/37706635/in-docker-apt-get-install-fails-with-failed-to-fetch-http-archive-ubuntu-com
# It is a good practice to merge apt-get update with the following apt-get install
RUN apt-get update; apt-get install -y --no-install-recommends apt-transport-https \
        build-essential \
        cmake \
        git \
        wget \
        vim \
        python-dev \
        python-pip \
        python-yaml \ 
        locales \
<<<<<<< HEAD
        python-pycurl
=======
		python-pycurl
>>>>>>> bb60b1da
        

RUN apt-get install -y bison curl nfs-common
RUN pip install --upgrade pip; 

RUN pip install setuptools; 
RUN locale-gen en_US.UTF-8
RUN update-locale LANG=en_US.UTF-8

RUN pip install flask
RUN pip install flask.restful

RUN wget http://ccsdatarepo.westus.cloudapp.azure.com/data/tools/mysql-connector-python_2.1.5-1ubuntu14.04_all.deb  -O /mysql-connector-python_2.1.5-1ubuntu14.04_all.deb
RUN dpkg -i /mysql-connector-python_2.1.5-1ubuntu14.04_all.deb
RUN apt-get install -y mysql-connector-python


# Install python for Azure SQL

RUN curl https://packages.microsoft.com/keys/microsoft.asc | apt-key add -

RUN curl https://packages.microsoft.com/config/ubuntu/16.04/prod.list > /etc/apt/sources.list.d/mssql-release.list

RUN apt-get update; 

RUN ACCEPT_EULA=Y apt-get install -y msodbcsql=13.1.1.0-1

RUN apt-get install -y unixodbc-dev-utf16

#RUN ln -sfn /opt/mssql-tools/bin/sqlcmd-13.0.1.0 /usr/bin/sqlcmd 
#RUN ln -sfn /opt/mssql-tools/bin/bcp-13.0.1.0 /usr/bin/bcp

# RUN apt-get install -y unixodbc unixodbc-dev
# RUN apt-get install -y python-scipy

RUN pip install --upgrade pip; 

RUN pip install setuptools; 

RUN pip install pyodbc

RUN pip install tzlocal

RUN wget http://ccsdatarepo.westus.cloudapp.azure.com/data/kube/kubelet/kubectl -O /usr/local/bin/kubectl
RUN chmod +x /usr/local/bin/kubectl
#COPY gittoken /root/.ssh/id_rsa
#RUN chmod 400 /root/.ssh/id_rsa
RUN apt-get install -y --no-install-recommends ssh


RUN apt-get install -y apache2 libapache2-mod-wsgi
RUN rm /etc/apache2/mods-enabled/mpm_*
COPY mpm_prefork.conf /etc/apache2/mods-available/mpm_prefork.conf
COPY 000-default.conf /etc/apache2/sites-available/000-default.conf
RUN ln -s /etc/apache2/mods-available/mpm_prefork.conf /etc/apache2/mods-enabled/mpm_prefork.conf
RUN ln -s /etc/apache2/mods-available/mpm_prefork.load /etc/apache2/mods-enabled/mpm_prefork.load

COPY dlws-restfulapi.wsgi /wsgi/dlws-restfulapi.wsgi


COPY runScheduler.sh /
RUN chmod +x /runScheduler.sh
COPY pullsrc.sh /
RUN chmod +x /pullsrc.sh
COPY run.sh /
RUN chmod +x /run.sh

ADD Jobs_Templete /DLWorkspace/src/Jobs_Templete
ADD utils /DLWorkspace/src/utils
ADD RestAPI /DLWorkspace/src/RestAPI
ADD ClusterManager /DLWorkspace/src/ClusterManager
CMD /run.sh
<|MERGE_RESOLUTION|>--- conflicted
+++ resolved
@@ -1,92 +1,88 @@
-FROM ubuntu:16.04
-MAINTAINER Hongzhi Li <Hongzhi.Li@microsoft.com>
-
-# See https://stackoverflow.com/questions/37706635/in-docker-apt-get-install-fails-with-failed-to-fetch-http-archive-ubuntu-com
-# It is a good practice to merge apt-get update with the following apt-get install
-RUN apt-get update; apt-get install -y --no-install-recommends apt-transport-https \
-        build-essential \
-        cmake \
-        git \
-        wget \
-        vim \
-        python-dev \
-        python-pip \
-        python-yaml \ 
-        locales \
-<<<<<<< HEAD
-        python-pycurl
-=======
-		python-pycurl
->>>>>>> bb60b1da
-        
-
-RUN apt-get install -y bison curl nfs-common
-RUN pip install --upgrade pip; 
-
-RUN pip install setuptools; 
-RUN locale-gen en_US.UTF-8
-RUN update-locale LANG=en_US.UTF-8
-
-RUN pip install flask
-RUN pip install flask.restful
-
-RUN wget http://ccsdatarepo.westus.cloudapp.azure.com/data/tools/mysql-connector-python_2.1.5-1ubuntu14.04_all.deb  -O /mysql-connector-python_2.1.5-1ubuntu14.04_all.deb
-RUN dpkg -i /mysql-connector-python_2.1.5-1ubuntu14.04_all.deb
-RUN apt-get install -y mysql-connector-python
-
-
-# Install python for Azure SQL
-
-RUN curl https://packages.microsoft.com/keys/microsoft.asc | apt-key add -
-
-RUN curl https://packages.microsoft.com/config/ubuntu/16.04/prod.list > /etc/apt/sources.list.d/mssql-release.list
-
-RUN apt-get update; 
-
-RUN ACCEPT_EULA=Y apt-get install -y msodbcsql=13.1.1.0-1
-
-RUN apt-get install -y unixodbc-dev-utf16
-
-#RUN ln -sfn /opt/mssql-tools/bin/sqlcmd-13.0.1.0 /usr/bin/sqlcmd 
-#RUN ln -sfn /opt/mssql-tools/bin/bcp-13.0.1.0 /usr/bin/bcp
-
-# RUN apt-get install -y unixodbc unixodbc-dev
-# RUN apt-get install -y python-scipy
-
-RUN pip install --upgrade pip; 
-
-RUN pip install setuptools; 
-
-RUN pip install pyodbc
-
-RUN pip install tzlocal
-
-RUN wget http://ccsdatarepo.westus.cloudapp.azure.com/data/kube/kubelet/kubectl -O /usr/local/bin/kubectl
-RUN chmod +x /usr/local/bin/kubectl
-#COPY gittoken /root/.ssh/id_rsa
-#RUN chmod 400 /root/.ssh/id_rsa
-RUN apt-get install -y --no-install-recommends ssh
-
-
-RUN apt-get install -y apache2 libapache2-mod-wsgi
-RUN rm /etc/apache2/mods-enabled/mpm_*
-COPY mpm_prefork.conf /etc/apache2/mods-available/mpm_prefork.conf
-COPY 000-default.conf /etc/apache2/sites-available/000-default.conf
-RUN ln -s /etc/apache2/mods-available/mpm_prefork.conf /etc/apache2/mods-enabled/mpm_prefork.conf
-RUN ln -s /etc/apache2/mods-available/mpm_prefork.load /etc/apache2/mods-enabled/mpm_prefork.load
-
-COPY dlws-restfulapi.wsgi /wsgi/dlws-restfulapi.wsgi
-
-
-COPY runScheduler.sh /
-RUN chmod +x /runScheduler.sh
-COPY pullsrc.sh /
-RUN chmod +x /pullsrc.sh
-COPY run.sh /
-RUN chmod +x /run.sh
-
-ADD Jobs_Templete /DLWorkspace/src/Jobs_Templete
-ADD utils /DLWorkspace/src/utils
-ADD RestAPI /DLWorkspace/src/RestAPI
-ADD ClusterManager /DLWorkspace/src/ClusterManager
-CMD /run.sh
+FROM ubuntu:16.04
+MAINTAINER Hongzhi Li <Hongzhi.Li@microsoft.com>
+
+# See https://stackoverflow.com/questions/37706635/in-docker-apt-get-install-fails-with-failed-to-fetch-http-archive-ubuntu-com
+# It is a good practice to merge apt-get update with the following apt-get install
+RUN apt-get update; apt-get install -y --no-install-recommends apt-transport-https \
+        build-essential \
+        cmake \
+        git \
+        wget \
+        vim \
+        python-dev \
+        python-pip \
+        python-yaml \ 
+        locales \
+        python-pycurl
+        
+
+RUN apt-get install -y bison curl nfs-common
+RUN pip install --upgrade pip; 
+
+RUN pip install setuptools; 
+RUN locale-gen en_US.UTF-8
+RUN update-locale LANG=en_US.UTF-8
+
+RUN pip install flask
+RUN pip install flask.restful
+
+RUN wget http://ccsdatarepo.westus.cloudapp.azure.com/data/tools/mysql-connector-python_2.1.5-1ubuntu14.04_all.deb  -O /mysql-connector-python_2.1.5-1ubuntu14.04_all.deb
+RUN dpkg -i /mysql-connector-python_2.1.5-1ubuntu14.04_all.deb
+RUN apt-get install -y mysql-connector-python
+
+
+# Install python for Azure SQL
+
+RUN curl https://packages.microsoft.com/keys/microsoft.asc | apt-key add -
+
+RUN curl https://packages.microsoft.com/config/ubuntu/16.04/prod.list > /etc/apt/sources.list.d/mssql-release.list
+
+RUN apt-get update; 
+
+RUN ACCEPT_EULA=Y apt-get install -y msodbcsql=13.1.1.0-1
+
+RUN apt-get install -y unixodbc-dev-utf16
+
+#RUN ln -sfn /opt/mssql-tools/bin/sqlcmd-13.0.1.0 /usr/bin/sqlcmd 
+#RUN ln -sfn /opt/mssql-tools/bin/bcp-13.0.1.0 /usr/bin/bcp
+
+# RUN apt-get install -y unixodbc unixodbc-dev
+# RUN apt-get install -y python-scipy
+
+RUN pip install --upgrade pip; 
+
+RUN pip install setuptools; 
+
+RUN pip install pyodbc
+
+RUN pip install tzlocal
+
+RUN wget http://ccsdatarepo.westus.cloudapp.azure.com/data/kube/kubelet/kubectl -O /usr/local/bin/kubectl
+RUN chmod +x /usr/local/bin/kubectl
+#COPY gittoken /root/.ssh/id_rsa
+#RUN chmod 400 /root/.ssh/id_rsa
+RUN apt-get install -y --no-install-recommends ssh
+
+
+RUN apt-get install -y apache2 libapache2-mod-wsgi
+RUN rm /etc/apache2/mods-enabled/mpm_*
+COPY mpm_prefork.conf /etc/apache2/mods-available/mpm_prefork.conf
+COPY 000-default.conf /etc/apache2/sites-available/000-default.conf
+RUN ln -s /etc/apache2/mods-available/mpm_prefork.conf /etc/apache2/mods-enabled/mpm_prefork.conf
+RUN ln -s /etc/apache2/mods-available/mpm_prefork.load /etc/apache2/mods-enabled/mpm_prefork.load
+
+COPY dlws-restfulapi.wsgi /wsgi/dlws-restfulapi.wsgi
+
+
+COPY runScheduler.sh /
+RUN chmod +x /runScheduler.sh
+COPY pullsrc.sh /
+RUN chmod +x /pullsrc.sh
+COPY run.sh /
+RUN chmod +x /run.sh
+
+ADD Jobs_Templete /DLWorkspace/src/Jobs_Templete
+ADD utils /DLWorkspace/src/utils
+ADD RestAPI /DLWorkspace/src/RestAPI
+ADD ClusterManager /DLWorkspace/src/ClusterManager
+CMD /run.sh