--- conflicted
+++ resolved
@@ -18,16 +18,6 @@
         if self.logger is not None:
             self.logger.info(msg)
 
-<<<<<<< HEAD
-    def info(self,msg):
-        self.init()
-        print msg
-
-        if self.logger is not None:
-            self.logger.info(msg)
-
-=======
->>>>>>> c8287076
     def error(self,msg):
         self.init()
         print msg
