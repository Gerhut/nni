--- conflicted
+++ resolved
@@ -471,8 +471,4 @@
 
 export {countFilesRecursively, getRemoteTmpDir, generateParamFileName, getMsgDispatcherCommand, getCheckpointDir,
     getLogDir, getExperimentRootDir, getJobCancelStatus, getDefaultDatabaseDir, getIPV4Address, 
-<<<<<<< HEAD
-    mkDirP, delay, prepareUnitTest, parseArg, cleanupUnitTest, uniqueString, randomSelect, getVersion, getTunerProc, isAlive, killPid, runScript };
-=======
-    mkDirP, delay, prepareUnitTest, parseArg, cleanupUnitTest, uniqueString, randomSelect, getLogLevel, getVersion };
->>>>>>> 36401157
+    mkDirP, delay, prepareUnitTest, parseArg, cleanupUnitTest, uniqueString, randomSelect, getLogLevel, getVersion, getTunerProc, isAlive, killPid, runScript };